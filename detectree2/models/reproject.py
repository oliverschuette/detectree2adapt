--- conflicted
+++ resolved
@@ -1,20 +1,14 @@
-<<<<<<< HEAD
 # necessary basic libraries
-=======
 import pandas as pd
 import numpy as np
->>>>>>> 04daeba2
 import cv2
 import os
 import json
-<<<<<<< HEAD
 from pathlib import Path
 
 # geospatial libraries
-=======
 import png
 import glob
->>>>>>> 04daeba2
 import rasterio
 import geopandas
 from geopandas.tools import sjoin
@@ -23,13 +17,10 @@
 from shapely.geometry import box
 import geopandas as gpd
 from fiona.crs import from_epsg
-<<<<<<< HEAD
 
 # import more geospatial libraries
-=======
 import pycrs
 import descartes
->>>>>>> 04daeba2
 import rasterio
 from rasterio.transform import from_origin
 import rasterio.features
